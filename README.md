--- conflicted
+++ resolved
@@ -11,11 +11,7 @@
 | **LlmAgent** | `DebateTeamGreeter`, `RoleAssignmentAgent`, `ProponentDebater`, etc. | Core conversational and reasoning agents |
 | **SequentialAgent** | `AIDebateWorkflow` | Orchestrates step-by-step workflow execution |
 | **ParallelAgent** | `ParallelStanceResearcher` | Concurrent research execution (Pro + Con) |
-<<<<<<< HEAD
 | **LoopAgent** | `IterativeDebateLoop` | Iterative debate rounds between agents |
-=======
-| **LoopAgent** | `IterativeDebateLoop` | **Iterative debate rounds** between agents |
->>>>>>> 33494603
 
 ### 🛠️ **ADK Capabilities Demonstrated:**
 
